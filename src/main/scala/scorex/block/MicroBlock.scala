--- conflicted
+++ resolved
@@ -14,13 +14,8 @@
 
 import scala.util.{Failure, Try}
 
-<<<<<<< HEAD
-case class MicroBlock private(version: Byte, sender: PublicKeyAccount, transactionData: Seq[Transaction], prevResBlockSig: BlockId,
-                              totalResBlockSig: BlockId, signature: ByteStr) extends Signed {
-=======
-case class MicroBlock(version: Byte, generator: PublicKeyAccount, transactionData: Seq[Transaction], prevResBlockSig: BlockId,
+case class MicroBlock(version: Byte, sender: PublicKeyAccount, transactionData: Seq[Transaction], prevResBlockSig: BlockId,
                       totalResBlockSig: BlockId, signature: ByteStr) extends Signed {
->>>>>>> 0e0ee641
 
   private val versionField: ByteBlockField = ByteBlockField("version", version)
   private val prevResBlockSigField: BlockIdField = BlockIdField("prevResBlockSig", prevResBlockSig.arr)
