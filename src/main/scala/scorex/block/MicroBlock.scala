package scorex.block

import com.google.common.primitives.{Bytes, Ints}
import com.wavesplatform.mining.Miner.MaxTransactionsPerMicroblock
import com.wavesplatform.state2._
import monix.eval.Coeval
import scorex.account.{PrivateKeyAccount, PublicKeyAccount}
import scorex.block.Block.{BlockId, transParseBytes}
import scorex.crypto.EllipticCurveImpl
import scorex.transaction.TransactionParser.SignatureLength
import scorex.transaction.ValidationError.GenericError
import scorex.transaction._
import scorex.utils.ScorexLogging

import scala.util.{Failure, Try}

<<<<<<< HEAD
case class MicroBlock private(version: Byte, sender: PublicKeyAccount, transactionData: Seq[Transaction], prevResBlockSig: BlockId,
                              totalResBlockSig: BlockId, signature: ByteStr) extends Signed {
=======
case class MicroBlock(version: Byte, generator: PublicKeyAccount, transactionData: Seq[Transaction], prevResBlockSig: BlockId,
                      totalResBlockSig: BlockId, signature: ByteStr) extends Signed {
>>>>>>> 0e0ee641

  private val versionField: ByteBlockField = ByteBlockField("version", version)
  private val prevResBlockSigField: BlockIdField = BlockIdField("prevResBlockSig", prevResBlockSig.arr)
  private val totalResBlockSigField: BlockIdField = BlockIdField("totalResBlockSigField", totalResBlockSig.arr)
  private val signerDataField: SignerDataBlockField = SignerDataBlockField("signature", SignerData(sender, signature))
  private val transactionDataField = TransactionsBlockField(version.toInt, transactionData)

  val bytes: Coeval[Array[Byte]] = Coeval.evalOnce {
    val txBytesSize = transactionDataField.bytes().length
    val txBytes = Bytes.ensureCapacity(Ints.toByteArray(txBytesSize), 4, 0) ++ transactionDataField.bytes()

    versionField.bytes() ++
      prevResBlockSigField.bytes() ++
      totalResBlockSigField.bytes() ++
      txBytes ++
      signerDataField.bytes()
  }

  private val bytesWithoutSignature: Coeval[Array[Byte]] = Coeval.evalOnce(bytes().dropRight(SignatureLength))

  override val signatureValid: Coeval[Boolean] = Coeval.evalOnce(EllipticCurveImpl.verify(signature.arr, bytesWithoutSignature(), sender.publicKey))
  override val signedDescendants: Coeval[Seq[Signed]] = Coeval.evalOnce(transactionData.flatMap(_.cast[Signed]))

  override def toString: String = s"MicroBlock(${totalResBlockSig.trim} -> ${prevResBlockSig.trim}, txs=${transactionData.size})"
}

object MicroBlock extends ScorexLogging {
  private def create(version: Byte, generator: PublicKeyAccount, transactionData: Seq[Transaction], prevResBlockSig: BlockId,
                     totalResBlockSig: BlockId, signature: ByteStr): Either[ValidationError, MicroBlock] = {
    if (transactionData.isEmpty)
      Left(GenericError("cannot create empty MicroBlock"))
    else if (transactionData.size > MaxTransactionsPerMicroblock)
      Left(GenericError(s"too many txs in MicroBlock: allowed: $MaxTransactionsPerMicroblock, actual: ${transactionData.size}"))
    else
      Right(new MicroBlock(version, generator, transactionData, prevResBlockSig, totalResBlockSig, signature))
  }

  def buildAndSign(generator: PrivateKeyAccount, transactionData: Seq[Transaction], prevResBlockSig: BlockId,
                   totalResBlockSig: BlockId): Either[ValidationError, MicroBlock] = for {
    _ <- Either.cond(prevResBlockSig.arr.length == SignatureLength, (), GenericError(s"Incorrect prevResBlockSig: ${prevResBlockSig.arr.length}"))
    _ <- Either.cond(totalResBlockSig.arr.length == SignatureLength, (), GenericError(s"Incorrect totalResBlockSig: ${totalResBlockSig.arr.length}"))
    _ <- Either.cond(generator.publicKey.length == TransactionParser.KeyLength, (), GenericError(s"Incorrect generator.publicKey: ${generator.publicKey.length}"))
    nonSigned <- create(version = 3: Byte, generator, transactionData, prevResBlockSig, totalResBlockSig, ByteStr.empty)
  } yield {
    val toSign = nonSigned.bytes
    val signature = EllipticCurveImpl.sign(generator, toSign())
    nonSigned.copy(signature = ByteStr(signature))
  }


  def parseBytes(bytes: Array[Byte]): Try[MicroBlock] = Try {

    val version = bytes.head

    var position = 1

    val prevResBlockSig = ByteStr(bytes.slice(position, position + SignatureLength))
    position += SignatureLength

    val totalResBlockSig = ByteStr(bytes.slice(position, position + SignatureLength))
    position += SignatureLength

    val tBytesLength = Ints.fromByteArray(bytes.slice(position, position + 4))
    position += 4
    val tBytes = bytes.slice(position, position + tBytesLength)
    val txBlockField = transParseBytes(version, tBytes).get
    position += tBytesLength

    val genPK = bytes.slice(position, position + TransactionParser.KeyLength)
    position += TransactionParser.KeyLength

    val signature = ByteStr(bytes.slice(position, position + SignatureLength))

    create(version, PublicKeyAccount(genPK), txBlockField, prevResBlockSig, totalResBlockSig, signature).explicitGet()
  }.recoverWith { case t: Throwable =>
    log.error("Error when parsing microblock", t)
    Failure(t)
  }
}
<|MERGE_RESOLUTION|>--- conflicted
+++ resolved
@@ -14,18 +14,13 @@
 
 import scala.util.{Failure, Try}
 
-<<<<<<< HEAD
-case class MicroBlock private(version: Byte, sender: PublicKeyAccount, transactionData: Seq[Transaction], prevResBlockSig: BlockId,
-                              totalResBlockSig: BlockId, signature: ByteStr) extends Signed {
-=======
 case class MicroBlock(version: Byte, generator: PublicKeyAccount, transactionData: Seq[Transaction], prevResBlockSig: BlockId,
                       totalResBlockSig: BlockId, signature: ByteStr) extends Signed {
->>>>>>> 0e0ee641
 
   private val versionField: ByteBlockField = ByteBlockField("version", version)
   private val prevResBlockSigField: BlockIdField = BlockIdField("prevResBlockSig", prevResBlockSig.arr)
   private val totalResBlockSigField: BlockIdField = BlockIdField("totalResBlockSigField", totalResBlockSig.arr)
-  private val signerDataField: SignerDataBlockField = SignerDataBlockField("signature", SignerData(sender, signature))
+  private val signerDataField: SignerDataBlockField = SignerDataBlockField("signature", SignerData(generator, signature))
   private val transactionDataField = TransactionsBlockField(version.toInt, transactionData)
 
   val bytes: Coeval[Array[Byte]] = Coeval.evalOnce {
@@ -41,8 +36,8 @@
 
   private val bytesWithoutSignature: Coeval[Array[Byte]] = Coeval.evalOnce(bytes().dropRight(SignatureLength))
 
-  override val signatureValid: Coeval[Boolean] = Coeval.evalOnce(EllipticCurveImpl.verify(signature.arr, bytesWithoutSignature(), sender.publicKey))
-  override val signedDescendants: Coeval[Seq[Signed]] = Coeval.evalOnce(transactionData.flatMap(_.cast[Signed]))
+  override val signatureValid: Coeval[Boolean] = Coeval.evalOnce(EllipticCurveImpl.verify(signature.arr, bytesWithoutSignature(), generator.publicKey))
+  override val signedDescendants: Coeval[Seq[Signed]] = Coeval.evalOnce(transactionData)
 
   override def toString: String = s"MicroBlock(${totalResBlockSig.trim} -> ${prevResBlockSig.trim}, txs=${transactionData.size})"
 }
