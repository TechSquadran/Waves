--- conflicted
+++ resolved
@@ -75,11 +75,6 @@
     SeedApiRoute
   )
 
-<<<<<<< HEAD
-  lazy val apiActor = actorSystem.actorOf(Props(classOf[CompositeHttpServiceActor], Seq(typeOf[PaymentApiRoute]),routes), "api")
-
-=======
->>>>>>> 21504991
   def checkGenesis(): Unit = {
     if (blockchainImpl.isEmpty) {
       val genesisBlock = Block.genesis()
