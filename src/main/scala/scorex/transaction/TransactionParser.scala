package scorex.transaction

import com.wavesplatform.utils.base58Length
import scorex.transaction.assets._
import scorex.transaction.assets.exchange.ExchangeTransaction
import scorex.transaction.lease.{LeaseCancelTransaction, LeaseTransaction}
import scorex.transaction.smart.SetScriptTransaction

import scala.util.{Failure, Try}

object TransactionParser {

  object TransactionType extends Enumeration {
    val GenesisTransaction = Value(1)
    val PaymentTransaction = Value(2)
    val IssueTransaction = Value(3)
    val TransferTransaction = Value(4)
    val ReissueTransaction = Value(5)
    val BurnTransaction = Value(6)
    val ExchangeTransaction = Value(7)
    val LeaseTransaction = Value(8)
    val LeaseCancelTransaction = Value(9)
    val CreateAliasTransaction = Value(10)
<<<<<<< HEAD
    val SetScriptTransaction = Value(11)
    val ScriptTransferTransaction = Value(12)
=======
    val MassTransferTransaction = Value(11)
>>>>>>> 0e0ee641
  }

  val TimestampLength = 8
  val AmountLength = 8
  val TypeLength = 1
  val SignatureLength = 64
  val SignatureStringLength: Int = base58Length(SignatureLength)
  val KeyLength = 32
  val KeyStringLength: Int = base58Length(KeyLength)

  def parseBytes(data: Array[Byte]): Try[Transaction] =
    data.head match {
      case txType: Byte if txType == TransactionType.GenesisTransaction.id =>
        GenesisTransaction.parseTail(data.tail)

      case txType: Byte if txType == TransactionType.PaymentTransaction.id =>
        PaymentTransaction.parseTail(data.tail)

      case txType: Byte if txType == TransactionType.IssueTransaction.id =>
        IssueTransaction.parseTail(data.tail)

      case txType: Byte if txType == TransactionType.TransferTransaction.id =>
        TransferTransaction.parseTail(data.tail)

      case txType: Byte if txType == TransactionType.ReissueTransaction.id =>
        ReissueTransaction.parseTail(data.tail)

      case txType: Byte if txType == TransactionType.BurnTransaction.id =>
        BurnTransaction.parseTail(data.tail)

      case txType: Byte if txType == TransactionType.ExchangeTransaction.id =>
        ExchangeTransaction.parseTail(data.tail)

      case txType: Byte if txType == TransactionType.LeaseTransaction.id =>
        LeaseTransaction.parseTail(data.tail)

      case txType: Byte if txType == TransactionType.LeaseCancelTransaction.id =>
        LeaseCancelTransaction.parseTail(data.tail)

      case txType: Byte if txType == TransactionType.CreateAliasTransaction.id =>
        CreateAliasTransaction.parseTail(data.tail)

<<<<<<< HEAD
      case txType: Byte if txType == TransactionType.SetScriptTransaction.id =>
        SetScriptTransaction.parseTail(data.tail)

      case txType: Byte if txType == TransactionType.ScriptTransferTransaction.id =>
        ScriptTransferTransaction.parseTail(data.tail)
=======
      case txType: Byte if txType == TransactionType.MassTransferTransaction.id =>
        MassTransferTransaction.parseTail(data.tail)
>>>>>>> 0e0ee641

      case txType => Failure(new Exception(s"Invalid transaction type: $txType"))
    }
}<|MERGE_RESOLUTION|>--- conflicted
+++ resolved
@@ -4,7 +4,6 @@
 import scorex.transaction.assets._
 import scorex.transaction.assets.exchange.ExchangeTransaction
 import scorex.transaction.lease.{LeaseCancelTransaction, LeaseTransaction}
-import scorex.transaction.smart.SetScriptTransaction
 
 import scala.util.{Failure, Try}
 
@@ -21,12 +20,7 @@
     val LeaseTransaction = Value(8)
     val LeaseCancelTransaction = Value(9)
     val CreateAliasTransaction = Value(10)
-<<<<<<< HEAD
-    val SetScriptTransaction = Value(11)
-    val ScriptTransferTransaction = Value(12)
-=======
     val MassTransferTransaction = Value(11)
->>>>>>> 0e0ee641
   }
 
   val TimestampLength = 8
@@ -69,16 +63,8 @@
       case txType: Byte if txType == TransactionType.CreateAliasTransaction.id =>
         CreateAliasTransaction.parseTail(data.tail)
 
-<<<<<<< HEAD
-      case txType: Byte if txType == TransactionType.SetScriptTransaction.id =>
-        SetScriptTransaction.parseTail(data.tail)
-
-      case txType: Byte if txType == TransactionType.ScriptTransferTransaction.id =>
-        ScriptTransferTransaction.parseTail(data.tail)
-=======
       case txType: Byte if txType == TransactionType.MassTransferTransaction.id =>
         MassTransferTransaction.parseTail(data.tail)
->>>>>>> 0e0ee641
 
       case txType => Failure(new Exception(s"Invalid transaction type: $txType"))
     }
