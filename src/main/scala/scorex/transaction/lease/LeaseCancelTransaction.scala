--- conflicted
+++ resolved
@@ -1,16 +1,19 @@
 package scorex.transaction.lease
 
 import com.google.common.primitives.{Bytes, Longs}
+import com.wavesplatform.crypto.GostSign
 import com.wavesplatform.state2.ByteStr
-import monix.eval.Coeval
 import play.api.libs.json.{JsObject, Json}
 import scorex.account.{PrivateKeyAccount, PublicKeyAccount}
-import com.wavesplatform.crypto.GostSign
+import scorex.crypto.EllipticCurveImpl
+import scorex.crypto.EllipticCurveImpl.SignatureLength
 import scorex.crypto.hash.FastCryptographicHash.DigestSize
 import scorex.transaction.TransactionParser.{KeyLength, _}
 import scorex.transaction._
 
 import scala.util.{Failure, Success, Try}
+import monix.eval.Coeval
+import com.wavesplatform.crypto.GostSign
 
 case class LeaseCancelTransaction private(sender: PublicKeyAccount,
                                           leaseId: ByteStr,
@@ -21,13 +24,8 @@
 
   override val transactionType: TransactionType.Value = TransactionType.LeaseCancelTransaction
 
-<<<<<<< HEAD
-  lazy val toSign: Array[Byte] = Bytes.concat(Array(transactionType.id.toByte),
+  val toSign: Coeval[Array[Byte]] = Coeval.evalOnce(Bytes.concat(Array(transactionType.id.toByte),
     sender.publicKey.getEncoded,
-=======
-  val toSign: Coeval[Array[Byte]] = Coeval.evalOnce(Bytes.concat(Array(transactionType.id.toByte),
-    sender.publicKey,
->>>>>>> 5b0fd1ae
     Longs.toByteArray(fee),
     Longs.toByteArray(timestamp),
     leaseId.arr))
@@ -74,11 +72,7 @@
              fee: Long,
              timestamp: Long): Either[ValidationError, LeaseCancelTransaction] = {
     create(sender, leaseId, fee, timestamp, ByteStr.empty).right.map { unsigned =>
-<<<<<<< HEAD
-      unsigned.copy(signature = ByteStr(GostSign.sign(sender, unsigned.toSign)))
-=======
-      unsigned.copy(signature = ByteStr(EllipticCurveImpl.sign(sender, unsigned.toSign())))
->>>>>>> 5b0fd1ae
+      unsigned.copy(signature = ByteStr(GostSign.sign(sender, unsigned.toSign())))
     }
   }
 }