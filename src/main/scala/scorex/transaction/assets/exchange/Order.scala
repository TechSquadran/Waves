package scorex.transaction.assets.exchange

import com.google.common.primitives.Longs
import com.wavesplatform.state2.ByteStr
import io.swagger.annotations.ApiModelProperty
import monix.eval.Coeval
import play.api.libs.json.{JsObject, Json}
import scorex.account.{PrivateKeyAccount, PublicKeyAccount}
import com.wavesplatform.crypto.GostSign
import scorex.crypto.encode.Base58
import scorex.crypto.hash.FastCryptographicHash
import scorex.serialization.{BytesSerializable, Deser, JsonSerializable}
import scorex.transaction.TransactionParser._
import scorex.transaction.ValidationError.GenericError
import scorex.transaction._
import scorex.transaction.assets.exchange.Validation.booleanOperators

import scala.util.Try

sealed trait OrderType {
  def bytes: Array[Byte]
}

object OrderType {

  case object BUY extends OrderType {
    def bytes: Array[Byte] = Array(0.toByte)

    override def toString: String = "buy"
  }

  case object SELL extends OrderType {
    def bytes: Array[Byte] = Array(1.toByte)

    override def toString: String = "sell"
  }

  def apply(value: Int): OrderType = value match {
    case 0 => OrderType.BUY
    case 1 => OrderType.SELL
    case _ => throw new RuntimeException("Unexpected OrderType")
  }

  def apply(value: String): OrderType = value match {
    case "buy" => OrderType.BUY
    case "sell" => OrderType.SELL
    case _ => throw new RuntimeException("Unexpected OrderType")
  }

  def reverse(orderType: OrderType): OrderType = orderType match {
    case BUY => SELL
    case SELL => BUY
  }
}

/**
  * Order to matcher service for asset exchange
  */
case class Order(@ApiModelProperty(dataType = "java.lang.String") senderPublicKey: PublicKeyAccount,
                 @ApiModelProperty(dataType = "java.lang.String", example = "") matcherPublicKey: PublicKeyAccount,
                 assetPair: AssetPair,
                 @ApiModelProperty(dataType = "java.lang.String", example = "buy") orderType: OrderType,
                 @ApiModelProperty(value = "Price for AssetPair.second in AssetPair.first * 10^8",
                   example = "100000000") price: Long,
                 @ApiModelProperty("Amount in AssetPair.second") amount: Long,
                 @ApiModelProperty(value = "Creation timestamp") timestamp: Long,
                 @ApiModelProperty(value = "Order time to live, max = 30 days") expiration: Long,
                 @ApiModelProperty(example = "100000") matcherFee: Long,
                 @ApiModelProperty(dataType = "java.lang.String") signature: Array[Byte])
  extends BytesSerializable
    with JsonSerializable with Signed {

  import Order._

<<<<<<< HEAD
  @ApiModelProperty(hidden = true)
  lazy val signatureValid: Boolean = GostSign.verify(signature, toSign, senderPublicKey.publicKey)
=======
  val signatureValid = Coeval.evalOnce(EllipticCurveImpl.verify(signature, toSign, senderPublicKey.publicKey))
>>>>>>> 5b0fd1ae

  def isValid(atTime: Long): Validation = {
    isValidAmount(price, amount) &&
      assetPair.isValid &&
      (matcherFee > 0) :| "matcherFee should be > 0" &&
      (matcherFee < MaxAmount) :| "matcherFee too large" &&
      (timestamp > 0) :| "timestamp should be > 0" &&
      (expiration - atTime <= MaxLiveTime) :| "expiration should be earlier than 30 days" &&
      (expiration >= atTime) :| "expiration should be > currentTime"
  }

  def isValidAmount(matchPrice: Long, matchAmount: Long): Validation = {
    (matchAmount > 0) :| "amount should be > 0" &&
      (matchPrice > 0) :| "price should be > 0" &&
      (matchAmount < MaxAmount) :| "amount too large" &&
      getSpendAmount(matchPrice, matchAmount).isRight :| "SpendAmount too large" &&
      (getSpendAmount(matchPrice, matchAmount).getOrElse(0L) > 0) :| "SpendAmount should be > 0" &&
      getReceiveAmount(matchPrice, matchAmount).isRight :| "ReceiveAmount too large" &&
      (getReceiveAmount(matchPrice, matchAmount).getOrElse(0L) > 0) :| "ReceiveAmount should be > 0"
  }

<<<<<<< HEAD
  @ApiModelProperty(hidden = true)
  lazy val toSign: Array[Byte] = senderPublicKey.publicKey.getEncoded ++ matcherPublicKey.publicKey.getEncoded ++
=======
  def toSign: Array[Byte] = senderPublicKey.publicKey ++ matcherPublicKey.publicKey ++
>>>>>>> 5b0fd1ae
    assetPair.bytes ++ orderType.bytes ++
    Longs.toByteArray(price) ++ Longs.toByteArray(amount) ++
    Longs.toByteArray(timestamp) ++ Longs.toByteArray(expiration) ++
    Longs.toByteArray(matcherFee)

  @ApiModelProperty(hidden = true)
  val id: Coeval[Array[Byte]] = Coeval.evalOnce(FastCryptographicHash(toSign))

  @ApiModelProperty(hidden = true)
  val idStr: Coeval[String] = Coeval.evalOnce(Base58.encode(id()))

  @ApiModelProperty(hidden = true)
  val bytes: Coeval[Array[Byte]] = Coeval.evalOnce(toSign ++ signature)

  @ApiModelProperty(hidden = true)
  def getReceiveAssetId: Option[AssetId] = orderType match {
    case OrderType.BUY => assetPair.amountAsset
    case OrderType.SELL => assetPair.priceAsset
  }

  @ApiModelProperty(hidden = true)
  def getSpendAssetId: Option[AssetId] = orderType match {
    case OrderType.BUY => assetPair.priceAsset
    case OrderType.SELL => assetPair.amountAsset
  }

  @ApiModelProperty(hidden = true)
  def getSpendAmount(matchPrice: Long, matchAmount: Long): Either[ValidationError, Long] = Try {
    if (orderType == OrderType.SELL) matchAmount
    else {
      val spend = BigInt(matchAmount) * matchPrice / PriceConstant
      if (getSpendAssetId.isEmpty && !(spend + matcherFee).isValidLong) {
        throw new ArithmeticException("BigInteger out of long range")
      } else spend.bigInteger.longValueExact()
    }
  }.toEither.left.map(x => GenericError(x.getMessage))

  @ApiModelProperty(hidden = true)
  def getReceiveAmount(matchPrice: Long, matchAmount: Long): Either[ValidationError, Long] = Try {
    if (orderType == OrderType.BUY) matchAmount
    else {
      (BigInt(matchAmount) * matchPrice / PriceConstant).bigInteger.longValueExact()
    }
  }.toEither.left.map(x => GenericError(x.getMessage))

<<<<<<< HEAD
  override def json: JsObject = Json.obj(
    "id" -> Base58.encode(id),
    "senderPublicKey" -> Base58.encode(senderPublicKey.publicKey.getEncoded),
    "matcherPublicKey" -> Base58.encode(matcherPublicKey.publicKey.getEncoded),
=======
  override val json: Coeval[JsObject] = Coeval.evalOnce(Json.obj(
    "id" -> Base58.encode(id()),
    "senderPublicKey" -> Base58.encode(senderPublicKey.publicKey),
    "matcherPublicKey" -> Base58.encode(matcherPublicKey.publicKey),
>>>>>>> 5b0fd1ae
    "assetPair" -> assetPair.json,
    "orderType" -> orderType.toString,
    "price" -> price,
    "amount" -> amount,
    "timestamp" -> timestamp,
    "expiration" -> expiration,
    "matcherFee" -> matcherFee,
    "signature" -> Base58.encode(signature)
  ))

  def jsonStr: String = Json.stringify(json())

  override def canEqual(that: Any): Boolean = that.isInstanceOf[Order]

  override def equals(obj: Any): Boolean = {
    obj match {
      case o: Order => o.canEqual(this) &&
        senderPublicKey == o.senderPublicKey &&
        matcherPublicKey == o.matcherPublicKey &&
        assetPair == o.assetPair
        orderType == o.orderType
        price == o.price &&
          amount == o.amount &&
          expiration == o.expiration &&
          matcherFee == o.matcherFee &&
          (signature sameElements o.signature)
      case _ => false
    }
  }

  override def hashCode(): Int = idStr.hashCode()
}

object Order {
  val MaxLiveTime: Long = 30L * 24L * 60L * 60L * 1000L
  val PriceConstant = 100000000L
  val MaxAmount: Long = 100 * PriceConstant * PriceConstant
  private val AssetIdLength = 32


  def buy(sender: PrivateKeyAccount, matcher: PublicKeyAccount, pair: AssetPair,
          price: Long, amount: Long, timestamp: Long, expiration: Long, matcherFee: Long): Order = {
    val unsigned = Order(sender, matcher, pair, OrderType.BUY, price, amount, timestamp, expiration, matcherFee, Array())
    val sig = GostSign.sign(sender, unsigned.toSign)
    unsigned.copy(signature = sig)
  }

  def sell(sender: PrivateKeyAccount, matcher: PublicKeyAccount, pair: AssetPair,
           price: Long, amount: Long, timestamp: Long, expiration: Long, matcherFee: Long): Order = {
    val unsigned = Order(sender, matcher, pair, OrderType.SELL, price, amount, timestamp, expiration, matcherFee, Array())
    val sig = GostSign.sign(sender, unsigned.toSign)
    unsigned.copy(signature = sig)
  }

  def apply(sender: PrivateKeyAccount, matcher: PublicKeyAccount, pair: AssetPair, orderType: OrderType,
            price: Long, amount: Long, timestamp: Long, expiration: Long, matcherFee: Long): Order = {
    val unsigned = Order(sender, matcher, pair, orderType, price, amount, timestamp, expiration, matcherFee, Array())
    val sig = GostSign.sign(sender, unsigned.toSign)
    unsigned.copy(signature = sig)
  }

  def parseBytes(bytes: Array[Byte]): Try[Order] = Try {
    var from = 0
    val sender = PublicKeyAccount(bytes.slice(from, from + KeyLength))
    from += KeyLength
    val matcher = PublicKeyAccount(bytes.slice(from, from + KeyLength))
    from += KeyLength
    val (amountAssetId, s0) = Deser.parseOption(bytes, from, AssetIdLength)
    from = s0
    val (priceAssetId, s1) = Deser.parseOption(bytes, from, AssetIdLength)
    from = s1
    val orderType = bytes(from)
    from += 1
    val price = Longs.fromByteArray(bytes.slice(from, from + 8))
    from += 8
    val amount = Longs.fromByteArray(bytes.slice(from, from + 8))
    from += 8
    val timestamp = Longs.fromByteArray(bytes.slice(from, from + 8))
    from += 8
    val expiration = Longs.fromByteArray(bytes.slice(from, from + 8))
    from += 8
    val matcherFee = Longs.fromByteArray(bytes.slice(from, from + 8))
    from += 8
    val signature = bytes.slice(from, from + SignatureLength)
    from += SignatureLength
    Order(sender, matcher, AssetPair(amountAssetId.map(ByteStr(_)), priceAssetId.map(ByteStr(_))), OrderType(orderType), price, amount, timestamp, expiration, matcherFee, signature)
  }

  def sign(unsigned: Order, sender: PrivateKeyAccount): Order = {
    require(unsigned.senderPublicKey == sender)
    val sig = GostSign.sign(sender, unsigned.toSign)
    unsigned.copy(signature = sig)
  }

  def splitByType(o1: Order, o2: Order): (Order, Order) = {
    require(o1.orderType != o2.orderType)
    if (o1.orderType == OrderType.BUY) (o1, o2)
    else (o2, o1)
  }

  def assetIdBytes(assetId: Option[AssetId]): Array[Byte] = {
    assetId.map(a => (1: Byte) +: a.arr).getOrElse(Array(0: Byte))
  }
}<|MERGE_RESOLUTION|>--- conflicted
+++ resolved
@@ -72,12 +72,7 @@
 
   import Order._
 
-<<<<<<< HEAD
-  @ApiModelProperty(hidden = true)
-  lazy val signatureValid: Boolean = GostSign.verify(signature, toSign, senderPublicKey.publicKey)
-=======
-  val signatureValid = Coeval.evalOnce(EllipticCurveImpl.verify(signature, toSign, senderPublicKey.publicKey))
->>>>>>> 5b0fd1ae
+  val signatureValid = Coeval.evalOnce(GostSign.verify(signature, toSign, senderPublicKey.publicKey))
 
   def isValid(atTime: Long): Validation = {
     isValidAmount(price, amount) &&
@@ -99,12 +94,7 @@
       (getReceiveAmount(matchPrice, matchAmount).getOrElse(0L) > 0) :| "ReceiveAmount should be > 0"
   }
 
-<<<<<<< HEAD
-  @ApiModelProperty(hidden = true)
-  lazy val toSign: Array[Byte] = senderPublicKey.publicKey.getEncoded ++ matcherPublicKey.publicKey.getEncoded ++
-=======
-  def toSign: Array[Byte] = senderPublicKey.publicKey ++ matcherPublicKey.publicKey ++
->>>>>>> 5b0fd1ae
+  def toSign: Array[Byte] = senderPublicKey.publicKey.getEncoded ++ matcherPublicKey.publicKey ++
     assetPair.bytes ++ orderType.bytes ++
     Longs.toByteArray(price) ++ Longs.toByteArray(amount) ++
     Longs.toByteArray(timestamp) ++ Longs.toByteArray(expiration) ++
@@ -150,17 +140,10 @@
     }
   }.toEither.left.map(x => GenericError(x.getMessage))
 
-<<<<<<< HEAD
-  override def json: JsObject = Json.obj(
-    "id" -> Base58.encode(id),
-    "senderPublicKey" -> Base58.encode(senderPublicKey.publicKey.getEncoded),
-    "matcherPublicKey" -> Base58.encode(matcherPublicKey.publicKey.getEncoded),
-=======
   override val json: Coeval[JsObject] = Coeval.evalOnce(Json.obj(
     "id" -> Base58.encode(id()),
     "senderPublicKey" -> Base58.encode(senderPublicKey.publicKey),
     "matcherPublicKey" -> Base58.encode(matcherPublicKey.publicKey),
->>>>>>> 5b0fd1ae
     "assetPair" -> assetPair.json,
     "orderType" -> orderType.toString,
     "price" -> price,
