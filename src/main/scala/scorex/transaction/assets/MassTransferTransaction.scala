--- conflicted
+++ resolved
@@ -22,12 +22,7 @@
                                            timestamp: Long,
                                            fee: Long,
                                            attachment: Array[Byte],
-<<<<<<< HEAD
-                                           signature: ByteStr) extends SignedTransaction {
-=======
-                                           signature: ByteStr) extends SignedTransaction with FastHashId
-{
->>>>>>> 629d55c7
+                                           signature: ByteStr) extends SignedTransaction with FastHashId {
   override val transactionType: TransactionType.Value = TransactionType.MassTransferTransaction
 
   override val assetFee: (Option[AssetId], Long) = (None, fee)
@@ -137,11 +132,7 @@
              feeAmount: Long,
              attachment: Array[Byte]): Either[ValidationError, MassTransferTransaction] = {
     create(assetId, sender, transfers, timestamp, feeAmount, attachment, ByteStr.empty).right.map { unsigned =>
-<<<<<<< HEAD
-      unsigned.copy(signature = ByteStr(crypto.sign(sender, unsigned.toSign())))
-=======
-      unsigned.copy(signature = ByteStr(EllipticCurveImpl.sign(sender, unsigned.bodyBytes())))
->>>>>>> 629d55c7
+      unsigned.copy(signature = ByteStr(crypto.sign(sender, unsigned.bodyBytes())))
     }
   }
 
