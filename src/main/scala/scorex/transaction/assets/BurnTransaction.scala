package scorex.transaction.assets

import com.google.common.primitives.{Bytes, Longs}
import com.wavesplatform.crypto
import com.wavesplatform.state2.ByteStr
import monix.eval.Coeval
import play.api.libs.json.{JsObject, Json}
import scorex.account.{PrivateKeyAccount, PublicKeyAccount}
import scorex.transaction.TransactionParser._
import scorex.transaction.{ValidationError, _}

import scala.util.{Failure, Success, Try}

case class BurnTransaction private(sender: PublicKeyAccount,
                                   assetId: ByteStr,
                                   amount: Long,
                                   fee: Long,
                                   timestamp: Long,
                                   signature: ByteStr)
  extends SignedTransaction with FastHashId {

  override val transactionType: TransactionType.Value = TransactionType.BurnTransaction

  override val bodyBytes: Coeval[Array[Byte]] = Coeval.evalOnce(Bytes.concat(Array(transactionType.id.toByte),
    sender.publicKey,
    assetId.arr,
    Longs.toByteArray(amount),
    Longs.toByteArray(fee),
    Longs.toByteArray(timestamp)))

  override val json: Coeval[JsObject] = Coeval.evalOnce {
    jsonBase() ++ Json.obj(
      "assetId" -> assetId.base58,
      "amount" -> amount,
      "fee" -> fee
    )
  }

  override val assetFee: (Option[AssetId], Long) = (None, fee)

  override val bytes: Coeval[Array[Byte]] = Coeval.evalOnce(Bytes.concat(bodyBytes(), signature.arr))

}


object BurnTransaction {

  def parseBytes(bytes: Array[Byte]): Try[BurnTransaction] = Try {
    require(bytes.head == TransactionType.BurnTransaction.id)
    parseTail(bytes.tail).get
  }

  def parseTail(bytes: Array[Byte]): Try[BurnTransaction] = Try {
    val sender = PublicKeyAccount(bytes.slice(0, KeyLength))
    val assetId = ByteStr(bytes.slice(KeyLength, KeyLength + AssetIdLength))
    val quantityStart = KeyLength + AssetIdLength

    val quantity = Longs.fromByteArray(bytes.slice(quantityStart, quantityStart + 8))
    val fee = Longs.fromByteArray(bytes.slice(quantityStart + 8, quantityStart + 16))
    val timestamp = Longs.fromByteArray(bytes.slice(quantityStart + 16, quantityStart + 24))
    val signature = ByteStr(bytes.slice(quantityStart + 24, quantityStart + 24 + SignatureLength))
    BurnTransaction
      .create(sender, assetId, quantity, fee, timestamp, signature)
      .fold(left => Failure(new Exception(left.toString)), right => Success(right))
  }.flatten

  def create(sender: PublicKeyAccount,
             assetId: ByteStr,
             quantity: Long,
             fee: Long,
             timestamp: Long,
             signature: ByteStr): Either[ValidationError, BurnTransaction] =
    if (quantity < 0) {
      Left(ValidationError.NegativeAmount(quantity, "assets"))
    } else if (fee <= 0) {
      Left(ValidationError.InsufficientFee)
    } else {
      Right(BurnTransaction(sender, assetId, quantity, fee, timestamp, signature))
    }

  def create(sender: PrivateKeyAccount,
             assetId: ByteStr,
             quantity: Long,
             fee: Long,
             timestamp: Long): Either[ValidationError, BurnTransaction] =
    create(sender, assetId, quantity, fee, timestamp, ByteStr.empty).right.map { unverified =>
<<<<<<< HEAD
      unverified.copy(signature = ByteStr(crypto.sign(sender, unverified.toSign())))
=======
      unverified.copy(signature = ByteStr(EllipticCurveImpl.sign(sender, unverified.bodyBytes())))
>>>>>>> 629d55c7
    }
}<|MERGE_RESOLUTION|>--- conflicted
+++ resolved
@@ -84,10 +84,6 @@
              fee: Long,
              timestamp: Long): Either[ValidationError, BurnTransaction] =
     create(sender, assetId, quantity, fee, timestamp, ByteStr.empty).right.map { unverified =>
-<<<<<<< HEAD
-      unverified.copy(signature = ByteStr(crypto.sign(sender, unverified.toSign())))
-=======
-      unverified.copy(signature = ByteStr(EllipticCurveImpl.sign(sender, unverified.bodyBytes())))
->>>>>>> 629d55c7
+      unverified.copy(signature = ByteStr(crypto.sign(sender, unverified.bodyBytes())))
     }
 }