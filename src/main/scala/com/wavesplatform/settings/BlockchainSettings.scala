package com.wavesplatform.settings

import com.typesafe.config.Config
import net.ceedubs.ficus.Ficus._
import net.ceedubs.ficus.readers.ArbitraryTypeReader._
import net.ceedubs.ficus.readers.EnumerationReader._

import scala.concurrent.duration._

case class FunctionalitySettings(featureCheckBlocksPeriod: Int,
                                 blocksForFeatureActivation: Int,
                                 allowTemporaryNegativeUntil: Long,
                                 allowInvalidPaymentTransactionsByTimestamp: Long,
                                 requireSortedTransactionsAfter: Long,
                                 generationBalanceDepthFrom50To1000AfterHeight: Int,
                                 minimalGeneratingBalanceAfter: Long,
                                 allowTransactionsFromFutureUntil: Long,
                                 allowUnissuedAssetsUntil: Long,
                                 requirePaymentUniqueIdAfter: Long,
                                 allowInvalidReissueInSameBlockUntilTimestamp: Long,
                                 allowMultipleLeaseCancelTransactionUntilTimestamp: Long,
                                 resetEffectiveBalancesAtHeight: Int,
                                 blockVersion3AfterHeight: Int,
                                 preActivatedFeatures: Map[Short, Int]) {
  val dontRequireSortedTransactionsAfter = blockVersion3AfterHeight
  val allowLeasedBalanceTransferUntilHeight = blockVersion3AfterHeight

  require(featureCheckBlocksPeriod > 0, "featureCheckBlocksPeriod must be greater than 0")
  require((blocksForFeatureActivation > 0) && (blocksForFeatureActivation <= featureCheckBlocksPeriod), s"blocksForFeatureActivation must be in range 1 to $featureCheckBlocksPeriod")
}

object FunctionalitySettings {
  val MAINNET = apply(
    featureCheckBlocksPeriod = 5000,
    blocksForFeatureActivation = 4000,
    allowTemporaryNegativeUntil = 1479168000000L,
    allowInvalidPaymentTransactionsByTimestamp = 1479168000000L,
    requireSortedTransactionsAfter = 1479168000000L,
    generationBalanceDepthFrom50To1000AfterHeight = 232000,
    minimalGeneratingBalanceAfter = 1479168000000L,
    allowTransactionsFromFutureUntil = 1479168000000L,
    allowUnissuedAssetsUntil = 1479416400000L,
    requirePaymentUniqueIdAfter = 1491192000000L,
    allowInvalidReissueInSameBlockUntilTimestamp = 1492768800000L,
    allowMultipleLeaseCancelTransactionUntilTimestamp = 1492768800000L,
    resetEffectiveBalancesAtHeight = 462000,
    blockVersion3AfterHeight = 795000,
    preActivatedFeatures = Map.empty)

  val TESTNET = apply(
    featureCheckBlocksPeriod = 3000,
    blocksForFeatureActivation = 2700,
    allowTemporaryNegativeUntil = 1477958400000L,
    allowInvalidPaymentTransactionsByTimestamp = 1477958400000L,
    requireSortedTransactionsAfter = 1477958400000L,
    generationBalanceDepthFrom50To1000AfterHeight = 0,
    minimalGeneratingBalanceAfter = 0,
    allowTransactionsFromFutureUntil = 1478100000000L,
    allowUnissuedAssetsUntil = 1479416400000L,
    requirePaymentUniqueIdAfter = 1485942685000L,
    allowInvalidReissueInSameBlockUntilTimestamp = 1492560000000L,
    allowMultipleLeaseCancelTransactionUntilTimestamp = 1492560000000L,
    resetEffectiveBalancesAtHeight = 51500,
    blockVersion3AfterHeight = 161700,
    preActivatedFeatures = Map.empty)

  val configPath = "waves.blockchain.custom.functionality"
}

case class GenesisTransactionSettings(recipient: String, amount: Long)

case class GenesisSettings(
<<<<<<< HEAD
  blockTimestamp: Long,
  timestamp: Long,
  initialBalance: Long,
  transactions: Seq[GenesisTransactionSettings],
  initialBaseTarget: Long,
  averageBlockDelay: FiniteDuration)
=======
                            blockTimestamp: Long,
                            timestamp: Long,
                            initialBalance: Long,
                            signature: Option[ByteStr],
                            transactions: Seq[GenesisTransactionSettings],
                            initialBaseTarget: Long,
                            averageBlockDelay: FiniteDuration)
>>>>>>> 5b0fd1ae

object GenesisSettings {
  val MAINNET = GenesisSettings(1460678400000L, 1465742577614L, Constants.UnitsInWave * Constants.TotalWaves,
    List(
      GenesisTransactionSettings("3PAWwWa6GbwcJaFzwqXQN5KQm7H96Y7SHTQ", Constants.UnitsInWave * Constants.TotalWaves - 5 * Constants.UnitsInWave),
      GenesisTransactionSettings("3P8JdJGYc7vaLu4UXUZc1iRLdzrkGtdCyJM", Constants.UnitsInWave),
      GenesisTransactionSettings("3PAGPDPqnGkyhcihyjMHe9v36Y4hkAh9yDy", Constants.UnitsInWave),
      GenesisTransactionSettings("3P9o3ZYwtHkaU1KxsKkFjJqJKS3dLHLC9oF", Constants.UnitsInWave),
      GenesisTransactionSettings("3PJaDyprvekvPXPuAtxrapacuDJopgJRaU3", Constants.UnitsInWave),
      GenesisTransactionSettings("3PBWXDFUc86N2EQxKJmW8eFco65xTyMZx6J", Constants.UnitsInWave)),
    153722867L, 60.seconds)

  val TESTNET = GenesisSettings(1460678400000L, 1478000000000L, Constants.UnitsInWave * Constants.TotalWaves,
    List(
      GenesisTransactionSettings("3My3KZgFQ3CrVHgz6vGRt8687sH4oAA1qp8", (Constants.UnitsInWave * Constants.TotalWaves * 0.04).toLong),
      GenesisTransactionSettings("3NBVqYXrapgJP9atQccdBPAgJPwHDKkh6A8", (Constants.UnitsInWave * Constants.TotalWaves * 0.02).toLong),
      GenesisTransactionSettings("3N5GRqzDBhjVXnCn44baHcz2GoZy5qLxtTh", (Constants.UnitsInWave * Constants.TotalWaves * 0.02).toLong),
      GenesisTransactionSettings("3NCBMxgdghg4tUhEEffSXy11L6hUi6fcBpd", (Constants.UnitsInWave * Constants.TotalWaves * 0.02).toLong),
      GenesisTransactionSettings("3N18z4B8kyyQ96PhN5eyhCAbg4j49CgwZJx", (Constants.UnitsInWave * Constants.TotalWaves - Constants.UnitsInWave * Constants.TotalWaves * 0.1).toLong)),
    153722867L, 60.seconds)
}

case class BlockchainSettings(addressSchemeCharacter: Char,
                              maxTransactionsPerBlockDiff: Int,
                              minBlocksInMemory: Int,
                              functionalitySettings: FunctionalitySettings,
                              genesisSettings: GenesisSettings)

object BlockchainType extends Enumeration {
  val TESTNET = Value("TESTNET")
  val MAINNET = Value("MAINNET")
  val CUSTOM = Value("CUSTOM")
}

object BlockchainSettings {
  val configPath: String = "waves.blockchain"

  def fromConfig(config: Config): BlockchainSettings = {
    val blockchainType = config.as[BlockchainType.Value](s"$configPath.type")
    val (addressSchemeCharacter, functionalitySettings, genesisSettings) = blockchainType match {
      case BlockchainType.TESTNET =>
        ('T', FunctionalitySettings.TESTNET, GenesisSettings.TESTNET)
      case BlockchainType.MAINNET =>
        ('W', FunctionalitySettings.MAINNET, GenesisSettings.MAINNET)
      case BlockchainType.CUSTOM =>
        val addressSchemeCharacter = config.as[String](s"$configPath.custom.address-scheme-character").charAt(0)
        val functionalitySettings = config.as[FunctionalitySettings]("waves.blockchain.custom.functionality")
        val genesisSettings = config.as[GenesisSettings]("waves.blockchain.custom.genesis")
        (addressSchemeCharacter, functionalitySettings, genesisSettings)
    }

    BlockchainSettings(
      addressSchemeCharacter = addressSchemeCharacter,
      maxTransactionsPerBlockDiff = config.as[Int](s"$configPath.max-transactions-per-block-diff"),
      minBlocksInMemory = config.as[Int](s"$configPath.min-blocks-in-memory"),
      functionalitySettings = functionalitySettings,
      genesisSettings = genesisSettings)
  }
}<|MERGE_RESOLUTION|>--- conflicted
+++ resolved
@@ -1,6 +1,7 @@
 package com.wavesplatform.settings
 
 import com.typesafe.config.Config
+import com.wavesplatform.state2.ByteStr
 import net.ceedubs.ficus.Ficus._
 import net.ceedubs.ficus.readers.ArbitraryTypeReader._
 import net.ceedubs.ficus.readers.EnumerationReader._
@@ -70,14 +71,6 @@
 case class GenesisTransactionSettings(recipient: String, amount: Long)
 
 case class GenesisSettings(
-<<<<<<< HEAD
-  blockTimestamp: Long,
-  timestamp: Long,
-  initialBalance: Long,
-  transactions: Seq[GenesisTransactionSettings],
-  initialBaseTarget: Long,
-  averageBlockDelay: FiniteDuration)
-=======
                             blockTimestamp: Long,
                             timestamp: Long,
                             initialBalance: Long,
@@ -85,7 +78,6 @@
                             transactions: Seq[GenesisTransactionSettings],
                             initialBaseTarget: Long,
                             averageBlockDelay: FiniteDuration)
->>>>>>> 5b0fd1ae
 
 object GenesisSettings {
   val MAINNET = GenesisSettings(1460678400000L, 1465742577614L, Constants.UnitsInWave * Constants.TotalWaves,
