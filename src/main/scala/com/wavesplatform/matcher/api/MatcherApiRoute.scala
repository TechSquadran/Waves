--- conflicted
+++ resolved
@@ -1,19 +1,12 @@
 package com.wavesplatform.matcher.api
 
 import javax.ws.rs.Path
-<<<<<<< HEAD
-
-import akka.actor.ActorRef
-import akka.http.scaladsl.model.{ContentTypes, HttpEntity, StatusCodes}
-import akka.http.scaladsl.server.Route
-=======
 import scala.concurrent.ExecutionContext.Implicits.global
 import scala.concurrent.duration._
 import scala.util.{Failure, Success}
 import akka.actor.ActorRef
 import akka.http.scaladsl.model.StatusCodes
 import akka.http.scaladsl.server.{Directive1, Route}
->>>>>>> ad2c5619
 import akka.pattern.ask
 import akka.util.Timeout
 import com.wavesplatform.matcher.MatcherSettings
@@ -32,12 +25,8 @@
 
 @Path("/matcher")
 @Api(value = "/matcher/")
-<<<<<<< HEAD
-case class MatcherApiRoute(application: Application, matcher: ActorRef, settings: WavesSettings) extends ApiRoute {
-=======
 case class MatcherApiRoute(application: Application, matcher: ActorRef, settings: RestAPISettings, matcherSettings: MatcherSettings) extends ApiRoute {
   private implicit val timeout: Timeout = 5.seconds
->>>>>>> ad2c5619
 
   val wallet: Wallet = application.wallet
   val storedState: StoredState = application.blockStorage.state.asInstanceOf[StoredState]
@@ -70,34 +59,11 @@
     new ApiImplicitParam(name = "asset2", value = "Second Asset Id in Pair, or 'WAVES'", dataType = "string", paramType = "path"),
     new ApiImplicitParam(name = "depth", value = "Limit the number of bid/ask records returned", required = false, dataType = "integer", paramType = "query")
   ))
-<<<<<<< HEAD
-  def signOrder: Route = path("sign") {
-    entity(as[String]) { body =>
-      postJsonRouteAsync {
-        Try(Json.parse(body)).map { js =>
-          js.validate[Order] match {
-            case err: JsError =>
-              Future.successful(WrongTransactionJson(err).response)
-            case JsSuccess(order: Order, _) =>
-              Future {
-                wallet.privateKeyAccount(order.sender.address).map { sender =>
-                  val signed = Order.sign(order, sender)
-                  JsonResponse(signed.json, StatusCodes.OK)
-                }.getOrElse(InvalidAddress.response)
-              }
-          }
-        }.recover {
-          case _ =>
-            Future.successful(WrongJson().response)
-        }.get
-      }
-=======
   def orderBook: Route = (path("orderbook" / Segment / Segment) & get) { (a1, a2) =>
     withAssetPair(a1, a2) { pair =>
       complete((matcher ? GetOrderBookRequest(pair, None))
         .mapTo[MatcherResponse]
         .map(r => r.code -> r.json))
->>>>>>> ad2c5619
     }
   }
 
@@ -116,31 +82,12 @@
       dataType = "scorex.transaction.assets.exchange.Order"
     )
   ))
-<<<<<<< HEAD
-  def place: Route = path("orders" / "place") {
-    entity(as[String]) { body =>
-      postJsonRouteAsync {
-        Try(Json.parse(body)).map { js =>
-          js.validate[Order] match {
-            case err: JsError =>
-              Future.successful(WrongTransactionJson(err).response)
-            case JsSuccess(order: Order, _) =>
-              (matcher ? order)
-                .mapTo[OrderBookResponse]
-                .map(r => JsonResponse(r.json, r.code))
-          }
-        }.recover {
-          case _ =>
-            Future.successful(WrongJson().response)
-        }.get
-=======
   def place: Route = path("orderbook") {
     (pathEndOrSingleSlash & post) {
       json[Order] { order =>
         (matcher ? order)
           .mapTo[MatcherResponse]
           .map(r => r.code -> r.json)
->>>>>>> ad2c5619
       }
     }
   }
@@ -162,34 +109,12 @@
       dataType = "com.wavesplatform.matcher.api.CancelOrderRequest"
     )
   ))
-<<<<<<< HEAD
-  def cancel: Route = path("orders" / "cancel") {
-    parameters('asset1, 'asset2.?) { (asset1, asset2) =>
-      entity(as[String]) { body =>
-        postJsonRouteAsync {
-          Try(Json.parse(body)).map { js =>
-            js.validate[CancelOrderRequest] match {
-              case err: JsError =>
-                Future.successful(WrongTransactionJson(err).response)
-              case JsSuccess(req: CancelOrderRequest, _) =>
-                val pair = AssetPair(Base58.decode(asset1).toOption, asset2.flatMap(Base58.decode(_).toOption))
-                (matcher ? CancelOrder(pair, req))
-                  .mapTo[OrderBookResponse]
-                  .map(r => JsonResponse(r.json, r.code))
-            }
-          }.recover {
-            case _ =>
-              Future.successful(WrongJson().response)
-          }.get
-        }
-=======
   def cancel: Route = (path("orderbook" / Segment / Segment / "cancel") & post) { (a1, a2) =>
     withAssetPair(a1, a2) { pair =>
       json[CancelOrderRequest] { req =>
         (matcher ? CancelOrder(pair, req))
           .mapTo[MatcherResponse]
           .map(r => r.code -> r.json)
->>>>>>> ad2c5619
       }
     }
   }
