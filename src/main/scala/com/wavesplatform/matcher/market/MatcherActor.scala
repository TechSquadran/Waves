package com.wavesplatform.matcher.market

import akka.actor.{ActorRef, Props}
import akka.http.scaladsl.model.{StatusCode, StatusCodes}
import akka.persistence.{PersistentActor, RecoveryCompleted}
import com.wavesplatform.matcher.MatcherSettings
import com.wavesplatform.matcher.api.{MatcherResponse, StatusCodeMatcherResponse}
import com.wavesplatform.matcher.market.OrderBookActor.{GetOrderBookResponse, OrderBookRequest}
import play.api.libs.json.{JsArray, JsValue, Json}
import scorex.crypto.encode.Base58
import scorex.transaction.assets.exchange.Validation.booleanOperators
import scorex.transaction.assets.exchange.{AssetPair, Order, Validation}
import scorex.transaction.{AssetId, State, TransactionModule}
import scorex.utils.{ByteArrayExtension, NTP, ScorexLogging}
import scorex.wallet.Wallet

import scala.collection.mutable
import scala.language.reflectiveCalls

class MatcherActor(storedState: State, wallet: Wallet, settings: MatcherSettings,
                   transactionModule: TransactionModule
                  ) extends PersistentActor with ScorexLogging {

  import MatcherActor._

  val openMarkets: mutable.Buffer[MarketData] = mutable.Buffer.empty[MarketData]
  val tradedPairs: mutable.Buffer[AssetPair] = mutable.Buffer.empty[AssetPair]

  def createOrderBook(pair: AssetPair): ActorRef = {
    def getAssetName(asset: Option[AssetId]): String = asset.map(storedState.getAssetName).getOrElse(AssetPair.WavesName)

    openMarkets += MarketData(pair, getAssetName(pair.amountAsset), getAssetName(pair.priceAsset), NTP.correctedTime())
    tradedPairs += pair

    context.actorOf(OrderBookActor.props(pair, storedState, wallet, settings, transactionModule),
      OrderBookActor.name(pair))
  }

  def basicValidation(msg: {def assetPair: AssetPair}): Validation = {
    msg.assetPair.isValid :| "Invalid AssetPair" &&
      msg.assetPair.priceAsset.map(storedState.totalAssetQuantity).forall(_ > 0) :|
        s"Unknown Asset ID: ${msg.assetPair.priceAssetStr}" &&
<<<<<<< HEAD
      msg.assetPair.amountAsset.map(storedState.totalAssetQuantity).forall(_ > 0) :|
        s"Unknown Asset ID: ${msg.assetPair.amountAssetStr}" &&
      checkPairOrdering(msg.assetPair)
=======
      msg.assetPair.amountAsset.map(storedState.assetsExtension.getAssetQuantity).forall(_ > 0) :|
        s"Unknown Asset ID: ${msg.assetPair.amountAssetStr}"
>>>>>>> d38a2a64
  }

  def checkPairOrdering(aPair: AssetPair): Validation = {
    val reversePair = AssetPair(aPair.priceAsset, aPair.amountAsset)

    val isCorrectOrder = if (tradedPairs.contains(aPair)) true
      else if (tradedPairs.contains(reversePair)) false
      else if (settings.priceAssets.contains(aPair.priceAssetStr) &&
        !settings.priceAssets.contains(aPair.amountAssetStr)) true
      else ByteArrayExtension.compare(aPair.priceAsset, aPair.amountAsset) < 0

    isCorrectOrder :|  s"Invalid AssetPair ordering, should be reversed: $reversePair"
  }

  def createAndForward(order: Order): Unit = {
    val orderBook = createOrderBook(order.assetPair)
    persistAsync(OrderBookCreated(order.assetPair)) { _ =>
      forwardReq(order)(orderBook)
    }
  }

  def returnEmptyOrderBook(pair: AssetPair): Unit = {
    sender() ! GetOrderBookResponse(pair, Seq(), Seq())
  }

  def forwardReq(req: Any)(orderBook: ActorRef): Unit = orderBook forward req

  def checkAssetPair[A <: {def assetPair : AssetPair}](msg: A)(f: => Unit): Unit = {
    val v = basicValidation(msg)
    if (!v) {
      sender() ! StatusCodeMatcherResponse(StatusCodes.NotFound, v.messages())
    } else {
      val ov = checkPairOrdering(msg.assetPair)
      if (!ov) {
        sender() ! StatusCodeMatcherResponse(StatusCodes.Found, ov.messages())
      } else {
        f
      }
    }
  }

  def getMatcherPublicKey: Array[Byte] = {
    wallet.findWallet(settings.account).map(_.publicKey).getOrElse(Array())
  }

  def forwardToOrderBook: Receive = {
    case GetMarkets =>
      sender() ! GetMarketsResponse(getMatcherPublicKey, openMarkets)
    case order: Order =>
      checkAssetPair(order) {
        context.child(OrderBookActor.name(order.assetPair))
          .fold(createAndForward(order))(forwardReq(order))
      }
    case ob: OrderBookRequest =>
      checkAssetPair(ob) {
        context.child(OrderBookActor.name(ob.assetPair))
          .fold(returnEmptyOrderBook(ob.assetPair))(forwardReq(ob))
      }
  }

  def initPredefinedPairs(): Unit = {
    settings.predefinedPairs.diff(tradedPairs).foreach(pair =>
      createOrderBook(pair)
    )
  }

  override def receiveRecover: Receive = {
    case OrderBookCreated(pair) =>
      context.child(OrderBookActor.name(pair))
        .getOrElse(createOrderBook(pair))
    case RecoveryCompleted =>
      log.info("MatcherActor - Recovery completed!")
      initPredefinedPairs()
  }

  override def receiveCommand: Receive = forwardToOrderBook

  override def persistenceId: String = "matcher"
}

object MatcherActor {
  def name = "matcher"

  def props(storedState: State, wallet: Wallet, settings: MatcherSettings,
            transactionModule: TransactionModule): Props =
    Props(new MatcherActor(storedState, wallet, settings, transactionModule))

  case class OrderBookCreated(pair: AssetPair)

  case object GetMarkets

  case class GetMarketsResponse(publicKey: Array[Byte], markets: Seq[MarketData]) extends MatcherResponse {
    def getMarketsJs: JsValue = JsArray(markets.map(m => Json.obj(
      "amountAsset" -> m.pair.amountAssetStr,
      "amountAssetName" -> m.amountAssetName,
      "priceAsset" -> m.pair.priceAssetStr,
      "priceAssetName" -> m.priceAssetName,
      "created" -> m.created
    ))
    )

    def json: JsValue = Json.obj(
      "matcherPublicKey" -> Base58.encode(publicKey),
      "markets" -> getMarketsJs
    )

    def code: StatusCode = StatusCodes.OK
  }

  case class MarketData(pair: AssetPair, amountAssetName: String, priceAssetName: String, created: Long)

}<|MERGE_RESOLUTION|>--- conflicted
+++ resolved
@@ -40,14 +40,8 @@
     msg.assetPair.isValid :| "Invalid AssetPair" &&
       msg.assetPair.priceAsset.map(storedState.totalAssetQuantity).forall(_ > 0) :|
         s"Unknown Asset ID: ${msg.assetPair.priceAssetStr}" &&
-<<<<<<< HEAD
       msg.assetPair.amountAsset.map(storedState.totalAssetQuantity).forall(_ > 0) :|
-        s"Unknown Asset ID: ${msg.assetPair.amountAssetStr}" &&
-      checkPairOrdering(msg.assetPair)
-=======
-      msg.assetPair.amountAsset.map(storedState.assetsExtension.getAssetQuantity).forall(_ > 0) :|
         s"Unknown Asset ID: ${msg.assetPair.amountAssetStr}"
->>>>>>> d38a2a64
   }
 
   def checkPairOrdering(aPair: AssetPair): Validation = {
