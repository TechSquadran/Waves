package com.wavesplatform.state2

import cats.Monoid
import cats.implicits._
import scorex.account.{Address, Alias}
import scorex.transaction.Transaction
import scorex.transaction.smart.Script

case class Snapshot(prevHeight: Int, balance: Long, effectiveBalance: Long)

case class LeaseInfo(leaseIn: Long, leaseOut: Long)

object LeaseInfo {
  val empty = LeaseInfo(0, 0)
  implicit val leaseInfoMonoid = new Monoid[LeaseInfo] {
    override def empty: LeaseInfo = LeaseInfo.empty

    override def combine(x: LeaseInfo, y: LeaseInfo): LeaseInfo = LeaseInfo(safeSum(x.leaseIn, y.leaseIn), safeSum(x.leaseOut, y.leaseOut))
  }
}

case class OrderFillInfo(volume: Long, fee: Long)

object OrderFillInfo {
  implicit val orderFillInfoMonoid = new Monoid[OrderFillInfo] {
    override def empty: OrderFillInfo = OrderFillInfo(0, 0)

    override def combine(x: OrderFillInfo, y: OrderFillInfo): OrderFillInfo = OrderFillInfo(x.volume + y.volume, x.fee + y.fee)
  }
}

case class AssetInfo(isReissuable: Boolean, volume: Long)

object AssetInfo {
  implicit val assetInfoMonoid = new Monoid[AssetInfo] {
    override def empty: AssetInfo = AssetInfo(isReissuable = true, 0)

    override def combine(x: AssetInfo, y: AssetInfo): AssetInfo
    = AssetInfo(x.isReissuable && y.isReissuable, x.volume + y.volume)
  }
}

case class Diff(transactions: Map[ByteStr, (Int, Transaction, Set[Address])],
                portfolios: Map[Address, Portfolio],
                issuedAssets: Map[ByteStr, AssetInfo],
                aliases: Map[Alias, Address],
                paymentTransactionIdsByHashes: Map[ByteStr, ByteStr],
                orderFills: Map[ByteStr, OrderFillInfo],
                leaseState: Map[ByteStr, Boolean],
<<<<<<< HEAD
                accountData: Map[Address, Map[String, String]]) {
=======
                scripts: Map[Address,Option[Script]]) {
>>>>>>> 5939ee64

  lazy val accountTransactionIds: Map[Address, List[ByteStr]] = {
    val map: List[(Address, Set[(Int, Long, ByteStr)])] = transactions.toList
      .flatMap { case (id, (h, tx, accs)) => accs.map(acc => acc -> Set((h, tx.timestamp, id))) }
    val groupedByAcc = map.foldLeft(Map.empty[Address, Set[(Int, Long, ByteStr)]]) { case (m, (acc, set)) =>
      m.combine(Map(acc -> set))
    }
    groupedByAcc
      .mapValues(l => l.toList.sortBy { case ((h, t, _)) => (-h, -t) }) // fresh head ([h=2, h=1, h=0])
      .mapValues(_.map(_._3))
  }
}

object Diff {
  def apply(height: Int, tx: Transaction,
            portfolios: Map[Address, Portfolio] = Map.empty,
            assetInfos: Map[ByteStr, AssetInfo] = Map.empty,
            aliases: Map[Alias, Address] = Map.empty,
            orderFills: Map[ByteStr, OrderFillInfo] = Map.empty,
            paymentTransactionIdsByHashes: Map[ByteStr, ByteStr] = Map.empty,
            leaseState: Map[ByteStr, Boolean] = Map.empty,
<<<<<<< HEAD
            accountData: Map[Address, Map[String, String]] = Map.empty): Diff = Diff(
=======
            scripts : Map[Address, Option[Script]] = Map.empty
           ): Diff = Diff(
>>>>>>> 5939ee64
    transactions = Map((tx.id(), (height, tx, portfolios.keys.toSet))),
    portfolios = portfolios,
    issuedAssets = assetInfos,
    aliases = aliases,
    paymentTransactionIdsByHashes = paymentTransactionIdsByHashes,
    orderFills = orderFills,
    leaseState = leaseState,
<<<<<<< HEAD
    accountData = accountData)
=======
    scripts = scripts)
>>>>>>> 5939ee64

  val empty = new Diff(Map.empty, Map.empty, Map.empty, Map.empty, Map.empty, Map.empty, Map.empty, Map.empty)

  implicit class DiffExt(d: Diff) {
    def asBlockDiff: BlockDiff = BlockDiff(d, 0, Map.empty)
  }

  implicit val diffMonoid = new Monoid[Diff] {
    override def empty: Diff = Diff.empty

    override def combine(older: Diff, newer: Diff): Diff = Diff(
      transactions = older.transactions ++ newer.transactions,
      portfolios = older.portfolios.combine(newer.portfolios),
      issuedAssets = older.issuedAssets.combine(newer.issuedAssets),
      aliases = older.aliases ++ newer.aliases,
      paymentTransactionIdsByHashes = older.paymentTransactionIdsByHashes ++ newer.paymentTransactionIdsByHashes,
      orderFills = older.orderFills.combine(newer.orderFills),
      leaseState = older.leaseState ++ newer.leaseState,
<<<<<<< HEAD
      accountData = older.accountData ++ newer.accountData)
=======
      scripts = older.scripts ++ newer.scripts
    )
>>>>>>> 5939ee64
  }
}<|MERGE_RESOLUTION|>--- conflicted
+++ resolved
@@ -47,11 +47,8 @@
                 paymentTransactionIdsByHashes: Map[ByteStr, ByteStr],
                 orderFills: Map[ByteStr, OrderFillInfo],
                 leaseState: Map[ByteStr, Boolean],
-<<<<<<< HEAD
+                scripts: Map[Address, Option[Script]],
                 accountData: Map[Address, Map[String, String]]) {
-=======
-                scripts: Map[Address,Option[Script]]) {
->>>>>>> 5939ee64
 
   lazy val accountTransactionIds: Map[Address, List[ByteStr]] = {
     val map: List[(Address, Set[(Int, Long, ByteStr)])] = transactions.toList
@@ -73,12 +70,8 @@
             orderFills: Map[ByteStr, OrderFillInfo] = Map.empty,
             paymentTransactionIdsByHashes: Map[ByteStr, ByteStr] = Map.empty,
             leaseState: Map[ByteStr, Boolean] = Map.empty,
-<<<<<<< HEAD
+            scripts: Map[Address, Option[Script]] = Map.empty,
             accountData: Map[Address, Map[String, String]] = Map.empty): Diff = Diff(
-=======
-            scripts : Map[Address, Option[Script]] = Map.empty
-           ): Diff = Diff(
->>>>>>> 5939ee64
     transactions = Map((tx.id(), (height, tx, portfolios.keys.toSet))),
     portfolios = portfolios,
     issuedAssets = assetInfos,
@@ -86,13 +79,10 @@
     paymentTransactionIdsByHashes = paymentTransactionIdsByHashes,
     orderFills = orderFills,
     leaseState = leaseState,
-<<<<<<< HEAD
+    scripts = scripts,
     accountData = accountData)
-=======
-    scripts = scripts)
->>>>>>> 5939ee64
 
-  val empty = new Diff(Map.empty, Map.empty, Map.empty, Map.empty, Map.empty, Map.empty, Map.empty, Map.empty)
+  val empty = new Diff(Map.empty, Map.empty, Map.empty, Map.empty, Map.empty, Map.empty, Map.empty, Map.empty, Map.empty)
 
   implicit class DiffExt(d: Diff) {
     def asBlockDiff: BlockDiff = BlockDiff(d, 0, Map.empty)
@@ -109,11 +99,7 @@
       paymentTransactionIdsByHashes = older.paymentTransactionIdsByHashes ++ newer.paymentTransactionIdsByHashes,
       orderFills = older.orderFills.combine(newer.orderFills),
       leaseState = older.leaseState ++ newer.leaseState,
-<<<<<<< HEAD
+      scripts = older.scripts ++ newer.scripts,
       accountData = older.accountData ++ newer.accountData)
-=======
-      scripts = older.scripts ++ newer.scripts
-    )
->>>>>>> 5939ee64
   }
 }