--- conflicted
+++ resolved
@@ -35,14 +35,7 @@
 
     sp().setHeight(b, newHeight)
 
-<<<<<<< HEAD
-    measureSizeLog("script")(blockDiff.txsDiff.scripts)(
-      _.foreach { case (acc, script) => sp().scripts.put(acc.bytes, script.bytes()) })
-
-    sp().setHeight(newHeight)
-=======
     sp().commit(b)
->>>>>>> 0e0ee641
 
     log.info(s"BlockDiff commit complete. Persisted height = $newHeight")
   }
