package com.wavesplatform.state2.reader

import java.util.concurrent.locks.ReentrantReadWriteLock

import cats._
import cats.implicits._
import com.wavesplatform.state2._
import scorex.account.{Address, Alias}
import scorex.transaction.lease.LeaseTransaction
import scorex.transaction.smart.Script
import scorex.transaction.{Transaction, TransactionParser}

class StateReaderImpl(p: StateStorage, val synchronizationToken: ReentrantReadWriteLock) extends SnapshotStateReader {

  val sp = Synchronized(p)

  override def transactionInfo(id: ByteStr): Option[(Int, Option[Transaction])] = read { implicit l =>
    sp().getTransaction(id).map {
      case (h, bytes) => (h, if (bytes.length == 0) None else TransactionParser.parseBytes(bytes).toOption)
    }
  }

  override def accountPortfolio(a: Address): Portfolio = read { implicit l =>
    val waves = sp().getWavesBalance(a).map { case (b, li, lo) => Portfolio(b, LeaseInfo(li, lo), Map.empty) }.orEmpty
    val assets = sp().getAssetBalanceMap(a).map { f => Portfolio(0, LeaseInfo.empty, f) }.orEmpty

    Monoid.combine(waves, assets)
  }

  override def assetInfo(id: ByteStr): Option[AssetInfo] = read { implicit l =>
    sp().getAssetInfo(id)
  }

  override def height: Int = read { implicit l => sp().getHeight }

  override def accountTransactionIds(a: Address, limit: Int): Seq[ByteStr] = read { implicit l =>
    val totalRecords = sp().getAccountTransactionsLengths(a).getOrElse(0)
    Range(Math.max(0, totalRecords - limit), totalRecords)
      .map(n => sp().getAccountTransactionIds(a, n).get)
      .reverse
  }

  override def paymentTransactionIdByHash(hash: ByteStr): Option[ByteStr] = read { implicit l =>
    sp().getPaymentTransactionHashes(hash)
  }

  override def aliasesOfAddress(address: Address): Seq[Alias] = read { implicit l =>
    sp().getAddressAliases(address).getOrElse(Seq.empty)
  }

  override def resolveAlias(alias: Alias): Option[Address] = read { implicit l =>
    sp().getAddressOfAlias(alias)
  }

  override def accountPortfolios: Map[Address, Portfolio] = read { implicit l =>
    sp().allPortfolios
  }

  override def isLeaseActive(leaseTx: LeaseTransaction): Boolean = read { implicit l =>
    sp().getLeaseState(leaseTx.id()).getOrElse(false)
  }

  override def activeLeases(): Seq[ByteStr] = read { implicit l =>
    sp().getActiveLeases.getOrElse(Seq.empty[ByteStr])
  }

  override def lastUpdateHeight(acc: Address): Option[Int] = read { implicit l =>
    sp().getLastBalanceSnapshotHeight(acc)
  }

  override def snapshotAtHeight(acc: Address, h: Int): Option[Snapshot] = read { implicit l =>
    sp().getBalanceSnapshots(acc, h).map { case (ph, b, eb) => Snapshot(ph, b, eb) }
  }

  override def containsTransaction(id: ByteStr): Boolean = read { implicit l =>
    sp().getTransaction(id).isDefined
  }

  override def filledVolumeAndFee(orderId: ByteStr): OrderFillInfo = read { implicit l =>
    sp().getOrderFills(orderId).getOrElse(Monoid[OrderFillInfo].empty)
  }

  override def wavesBalance(a: Address): (Long, LeaseInfo) = read { implicit l =>
    sp().getWavesBalance(a).map { case (v1, v2, v3) => (v1, LeaseInfo(v2, v3)) }.getOrElse((0L, LeaseInfo(0L, 0L)))
  }

<<<<<<< HEAD

  override def assetBalance(a: Address, asset: ByteStr): Long = read { _ =>
    p.assetBalance.get(a.bytes, asset).getOrElse(0L) }

  override def accountScript(address: Address): Option[Script] = read { _ =>
    Option(p.scripts.get(address.bytes)).map(str => Script.fromBytes(str.arr).explicitGet())
=======
  override def assetBalance(a: Address, asset: ByteStr): Long = read { implicit l =>
    sp().getAssetBalance(a, asset).getOrElse(0L)
>>>>>>> 0e0ee641
  }
}<|MERGE_RESOLUTION|>--- conflicted
+++ resolved
@@ -7,7 +7,6 @@
 import com.wavesplatform.state2._
 import scorex.account.{Address, Alias}
 import scorex.transaction.lease.LeaseTransaction
-import scorex.transaction.smart.Script
 import scorex.transaction.{Transaction, TransactionParser}
 
 class StateReaderImpl(p: StateStorage, val synchronizationToken: ReentrantReadWriteLock) extends SnapshotStateReader {
@@ -84,16 +83,7 @@
     sp().getWavesBalance(a).map { case (v1, v2, v3) => (v1, LeaseInfo(v2, v3)) }.getOrElse((0L, LeaseInfo(0L, 0L)))
   }
 
-<<<<<<< HEAD
-
-  override def assetBalance(a: Address, asset: ByteStr): Long = read { _ =>
-    p.assetBalance.get(a.bytes, asset).getOrElse(0L) }
-
-  override def accountScript(address: Address): Option[Script] = read { _ =>
-    Option(p.scripts.get(address.bytes)).map(str => Script.fromBytes(str.arr).explicitGet())
-=======
   override def assetBalance(a: Address, asset: ByteStr): Long = read { implicit l =>
     sp().getAssetBalance(a, asset).getOrElse(0L)
->>>>>>> 0e0ee641
   }
 }