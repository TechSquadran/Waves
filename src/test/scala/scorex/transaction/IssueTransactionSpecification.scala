--- conflicted
+++ resolved
@@ -3,16 +3,9 @@
 import com.wavesplatform.TransactionGen
 import org.scalatest._
 import org.scalatest.prop.PropertyChecks
-<<<<<<< HEAD
-import scorex.account.PublicKeyAccount
 import scorex.transaction.TransactionParser.TransactionType
 import scorex.transaction.assets.IssueTransaction
 import scorex.transaction.assets.IssueTransaction.parseTail
-import scorex.transaction.assets.exchange.Order
-import scorex.utils.NTP
-=======
-import scorex.transaction.assets.IssueTransaction
->>>>>>> bb485369
 
 import scala.util.Try
 
@@ -26,13 +19,8 @@
 
   property("Issue serialization roundtrip") {
     forAll(issueGen) { issue: IssueTransaction =>
-<<<<<<< HEAD
-      val recovered = parseBytes(issue.bytes).get
-      recovered.bytes shouldEqual issue.bytes
-=======
-      val recovered = IssueTransaction.parseBytes(issue.bytes()).get
+      val recovered = parseBytes(issue.bytes()).get
       recovered.bytes() shouldEqual issue.bytes()
->>>>>>> bb485369
     }
   }
 
