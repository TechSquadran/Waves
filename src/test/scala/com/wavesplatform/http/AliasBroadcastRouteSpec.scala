package com.wavesplatform.http

import com.typesafe.config.ConfigFactory
import com.wavesplatform.{RequestGen, UtxPool}
import com.wavesplatform.http.ApiMarshallers._
import com.wavesplatform.settings.RestAPISettings
import com.wavesplatform.state2.diffs.TransactionDiffer.TransactionValidationError
import org.scalamock.scalatest.PathMockFactory
import org.scalatest.prop.PropertyChecks
import play.api.libs.json.Json._
import play.api.libs.json._
import scorex.api.http._
import scorex.api.http.alias.AliasBroadcastApiRoute
import scorex.transaction.ValidationError.GenericError
import scorex.transaction.Transaction


class AliasBroadcastRouteSpec extends RouteSpec("/alias/broadcast/") with RequestGen with PathMockFactory with PropertyChecks {
  private val settings = RestAPISettings.fromConfig(ConfigFactory.load())
  private val utx = stub[UtxPool]

<<<<<<< HEAD
  (utx.putIfNew _).when(*, *).onCall((t, _) => Left(TransactionValidationError(GenericError("foo"), t))).anyNumberOfTimes()
=======
  (utx.putIfNew _).when(*, *).onCall((t, _) => Left(TransactionValidationError(t, GenericError("foo")))).anyNumberOfTimes()
>>>>>>> ba503068

  "returns StateCheckFiled" - {
    val route = AliasBroadcastApiRoute(settings, utx).route

    def posting(url: String, v: JsValue): RouteTestResult = Post(routePath(url), v) ~> route

    "when state validation fails" in {
      forAll(createAliasGen) { (t: Transaction) =>
          posting("create", t.json) should produce(StateCheckFailed(t, "foo"))
        }
    }
  }

  "returns appropriate error code when validation fails for" - {
    val route = AliasBroadcastApiRoute(settings, utx).route

    "create alias transaction" in forAll(createAliasReq) { req =>
      import scorex.api.http.alias.SignedCreateAliasRequest.broadcastAliasRequestReadsFormat

      def posting(v: JsValue): RouteTestResult = Post(routePath("create"), v) ~> route

      forAll(invalidBase58) { s => posting(toJson(req.copy(senderPublicKey = s))) should produce(InvalidAddress) }
      forAll(nonPositiveLong) { q => posting(toJson(req.copy(fee = q))) should produce(InsufficientFee) }
      forAll(invalidAliasStringByLength) { q =>
        val obj = toJson(req).as[JsObject] ++ Json.obj("alias" -> JsString(q))
        posting(obj) should produce(CustomValidationError(s"Alias '$q' length should be between 4 and 30"))
      }
    }
  }
}<|MERGE_RESOLUTION|>--- conflicted
+++ resolved
@@ -19,11 +19,7 @@
   private val settings = RestAPISettings.fromConfig(ConfigFactory.load())
   private val utx = stub[UtxPool]
 
-<<<<<<< HEAD
   (utx.putIfNew _).when(*, *).onCall((t, _) => Left(TransactionValidationError(GenericError("foo"), t))).anyNumberOfTimes()
-=======
-  (utx.putIfNew _).when(*, *).onCall((t, _) => Left(TransactionValidationError(t, GenericError("foo")))).anyNumberOfTimes()
->>>>>>> ba503068
 
   "returns StateCheckFiled" - {
     val route = AliasBroadcastApiRoute(settings, utx).route
@@ -32,8 +28,8 @@
 
     "when state validation fails" in {
       forAll(createAliasGen) { (t: Transaction) =>
-          posting("create", t.json) should produce(StateCheckFailed(t, "foo"))
-        }
+        posting("create", t.json) should produce(StateCheckFailed(t, "foo"))
+      }
     }
   }
 
